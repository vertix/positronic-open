--- conflicted
+++ resolved
@@ -1,16 +1,4 @@
-<<<<<<< HEAD
-from dataclasses import dataclass
-import time
-from typing import Tuple, Optional
-from threading import Lock
-
-import mujoco
-import numpy as np
-from dm_control import mujoco as dm_mujoco
-from dm_control.utils import inverse_kinematics as ik
-=======
 from typing import Optional
->>>>>>> 1d02c24f
 
 from control import ControlSystem, control_system
 from control.system import output_property_custom_time
@@ -21,47 +9,8 @@
 
 
 @control_system(
-<<<<<<< HEAD
-    inputs=["target_robot_position"],
-    outputs=["actuator_values"]
-)
-class InverseKinematics(ControlSystem):
-    def __init__(self, world: World, data: mujoco.MjData):
-        super().__init__(world)
-        self.joints = [f'joint{i}' for i in range(1, 8)]
-        self.physics = dm_mujoco.Physics.from_model(data)
-
-    def recalculate_ik(self, target_robot_position: Transform3D) -> Optional[np.ndarray]:
-        """
-        Returns None if the IK calculation failed
-        """
-        with mjc_lock:
-            result = ik.qpos_from_site_pose(
-                physics=self.physics,
-                site_name='end_effector',
-                target_pos=target_robot_position.translation,
-                target_quat=target_robot_position.quaternion,
-                joint_names=self.joints,
-                rot_weight=0.5
-            )
-
-        if result.success:
-            return result.qpos[:7]
-        print(f"Failed to calculate IK for {target_robot_position}")
-        return None
-
-    def run(self):
-        for _ts, value in self.ins.target_robot_position.read_until_stop():
-            self.outs.actuator_values.write(self.recalculate_ik(value), self.world.now_ts)
-
-
-@control_system(inputs=["actuator_values", "target_grip"],
-                outputs=["images"],
-                output_props=["robot_position", "grip", "joints", "ext_force_ee", "ext_force_base"])
-class Mujoco(ControlSystem):
-=======
     inputs=["actuator_values", "target_grip", "reset", "target_robot_position"],
-    outputs=["images"],  
+    outputs=["images"],
     output_props=[
         "robot_position",
         "grip",
@@ -71,7 +20,6 @@
         "actuator_values",
     ])
 class MujocoSimulatorCS(ControlSystem):
->>>>>>> 1d02c24f
     def __init__(
             self,
             world: World,
@@ -138,7 +86,7 @@
 
     def _init_position(self):
         self.simulator.reset()
-    
+
     def _init_renderer(self):
         if self.renderer is not None:
             self.renderer.initialize()
@@ -170,47 +118,15 @@
         self._init_position()
         self._init_renderer()
 
-<<<<<<< HEAD
-        def on_actuator_values(values, _ts):
-            if values is not None:
-                with mjc_lock:
-                    for i in range(7):
-                        self.data.actuator(f'actuator{i + 1}').ctrl = values[i]
-
-        def on_target_grip(grip, _ts):
-            if grip is not None:
-                with mjc_lock:
-                    self.data.actuator('actuator8').ctrl = grip
-
-        with self.ins.subscribe(actuator_values=on_actuator_values, target_grip=on_target_grip):
-            while not self.world.should_stop:
-                while self.ins.actuator_values.read_nowait() is not None:
-                    pass
-                while self.ins.target_grip.read_nowait() is not None:
-                    pass
-
-                if self.world.now_ts - self.last_simulation_time >= self.simulation_rate:
-                    self.simulate()
-
-                if self.world.now_ts - self.last_observation_time >= self.observation_rate:
-                    images = self.render_frames()
-                    self.observation_fps_counter.tick()
-                    self.outs.images.write(images, self.world.now_ts)
-
-                time.sleep(0.001)
-
-        self.renderer.close()
-=======
-        while not self.world.should_stop:           
+        while not self.world.should_stop:
             self._handle_inputs()
 
             for _ in range(self.do_simulation()):
                 self.simulate()
-            
+
             if self.do_render():
                 self.render()
-                
+
 
         if self.renderer is not None:
-            self.renderer.close()
->>>>>>> 1d02c24f
+            self.renderer.close()